/*---------------------------------------------------------------------------------------------
 *  Copyright (c) Microsoft Corporation. All rights reserved.
 *  Licensed under the MIT License. See License.txt in the project root for license information.
 *--------------------------------------------------------------------------------------------*/

'use strict';

import * as nls from 'vs/nls';
import * as fs from 'original-fs';
import { app, ipcMain as ipc } from 'electron';
import { assign } from 'vs/base/common/objects';
import * as platform from 'vs/base/common/platform';
import { IProcessEnvironment, IEnvironmentService, EnvService } from 'vs/code/electron-main/env';
import { IWindowsService, WindowsManager } from 'vs/code/electron-main/windows';
import { ILifecycleService, LifecycleService } from 'vs/code/electron-main/lifecycle';
import { VSCodeMenu } from 'vs/code/electron-main/menus';
import { ISettingsService, SettingsManager } from 'vs/code/electron-main/settings';
import { IUpdateService, UpdateManager } from 'vs/code/electron-main/update-manager';
import { Server as ElectronIPCServer } from 'vs/base/parts/ipc/common/ipc.electron';
import { Server, serve, connect } from 'vs/base/parts/ipc/node/ipc.net';
import { TPromise } from 'vs/base/common/winjs.base';
import { AskpassChannel } from 'vs/workbench/parts/git/common/gitIpc';
import { GitAskpassService } from 'vs/workbench/parts/git/electron-main/askpassService';
import { spawnSharedProcess } from 'vs/code/electron-main/sharedProcess';
import { Mutex } from 'windows-mutex';
import { LaunchService, ILaunchChannel, LaunchChannel, LaunchChannelClient } from './launch';
import { ServicesAccessor, IInstantiationService } from 'vs/platform/instantiation/common/instantiation';
import { InstantiationService } from 'vs/platform/instantiation/common/instantiationService';
import { ServiceCollection } from 'vs/platform/instantiation/common/serviceCollection';
import { SyncDescriptor } from 'vs/platform/instantiation/common/descriptors';
import { ILogService, MainLogService } from 'vs/code/electron-main/log';
import { IStorageService, StorageService } from 'vs/code/electron-main/storage';
import * as cp from 'child_process';
import { generateUuid } from 'vs/base/common/uuid';
import { URLChannel } from 'vs/platform/url/common/urlIpc';
import { URLService } from 'vs/platform/url/electron-main/urlService';

function quit(accessor: ServicesAccessor, error?: Error);
function quit(accessor: ServicesAccessor, message?: string);
function quit(accessor: ServicesAccessor, arg?: any) {
	const logService = accessor.get(ILogService);

	let exitCode = 0;
	if (typeof arg === 'string') {
		logService.log(arg);
	} else {
		exitCode = 1; // signal error to the outside
		if (arg.stack) {
			console.error(arg.stack);
		} else {
			console.error('Startup error: ' + arg.toString());
		}
	}

	process.exit(exitCode); // in main, process.exit === app.exit
}

function main(accessor: ServicesAccessor, mainIpcServer: Server, userEnv: IProcessEnvironment): void {
	const instantiationService = accessor.get(IInstantiationService);
	const logService = accessor.get(ILogService);
	const envService = accessor.get(IEnvironmentService);
	const windowsService = accessor.get(IWindowsService);
	const lifecycleService = accessor.get(ILifecycleService);
	const updateService = accessor.get(IUpdateService);
	const settingsService = accessor.get(ISettingsService);

	// We handle uncaught exceptions here to prevent electron from opening a dialog to the user
	process.on('uncaughtException', (err: any) => {
		if (err) {

			// take only the message and stack property
			let friendlyError = {
				message: err.message,
				stack: err.stack
			};

			// handle on client side
			windowsService.sendToFocused('vscode:reportError', JSON.stringify(friendlyError));
		}

		console.error('[uncaught exception in main]: ' + err);
		if (err.stack) {
			console.error(err.stack);
		}
	});

	logService.log('### VSCode main.js ###');
	logService.log(envService.appRoot, envService.cliArgs);

	// Setup Windows mutex
	let windowsMutex: Mutex = null;
	try {
		const Mutex = (<any>require.__$__nodeRequire('windows-mutex')).Mutex;
		windowsMutex = new Mutex(envService.product.win32MutexName);
	} catch (e) {
		// noop
	}

	// Register Main IPC services
	const launchService = instantiationService.createInstance(LaunchService);
	const launchChannel = new LaunchChannel(launchService);
	mainIpcServer.registerChannel('launch', launchChannel);

	const askpassService = new GitAskpassService();
	const askpassChannel = new AskpassChannel(askpassService);
	mainIpcServer.registerChannel('askpass', askpassChannel);

	// Create Electron IPC Server
	const electronIpcServer = new ElectronIPCServer(ipc);

	// Register Electron IPC services
	const urlService = instantiationService.createInstance(URLService);
	const urlChannel = instantiationService.createInstance(URLChannel, urlService);
	electronIpcServer.registerChannel('url', urlChannel);

	// Spawn shared process
	const sharedProcess = spawnSharedProcess({
		allowOutput: !envService.isBuilt || envService.cliArgs.verboseLogging,
		debugPort: envService.isBuilt ? null : 5871
	});

	// Make sure we associate the program with the app user model id
	// This will help Windows to associate the running program with
	// any shortcut that is pinned to the taskbar and prevent showing
	// two icons in the taskbar for the same app.
	if (platform.isWindows && envService.product.win32AppUserModelId) {
		app.setAppUserModelId(envService.product.win32AppUserModelId);
	}

	// Set programStart in the global scope
	global.programStart = envService.cliArgs.programStart;

	function dispose() {
		if (mainIpcServer) {
			mainIpcServer.dispose();
			mainIpcServer = null;
		}

		sharedProcess.dispose();

		if (windowsMutex) {
			windowsMutex.release();
		}
	}

	// Dispose on app quit
	app.on('will-quit', () => {
		logService.log('App#will-quit: disposing resources');

		dispose();
	});

	// Dispose on vscode:exit
	ipc.on('vscode:exit', (event, code: number) => {
		logService.log('IPC#vscode:exit', code);

		dispose();
		process.exit(code); // in main, process.exit === app.exit
	});

	// Lifecycle
	lifecycleService.ready();

	// Load settings
	settingsService.loadSync();

	// Propagate to clients
	windowsService.ready(userEnv);

	// Install Menu
	const menu = instantiationService.createInstance(VSCodeMenu);
	menu.ready();

	// Install Tasks
	if (platform.isWindows && envService.isBuilt) {
		app.setUserTasks([
			{
				title: nls.localize('newWindow', "New Window"),
				program: process.execPath,
				arguments: '-n', // force new window
				iconPath: process.execPath,
				iconIndex: 0
			}
		]);
	}

	// Setup auto update
	updateService.initialize();

	// Open our first window
	if (envService.cliArgs.openNewWindow && envService.cliArgs.pathArguments.length === 0) {
		windowsService.open({ cli: envService.cliArgs, forceNewWindow: true, forceEmpty: true }); // new window if "-n" was used without paths
	} else if (global.macOpenFiles && global.macOpenFiles.length && (!envService.cliArgs.pathArguments || !envService.cliArgs.pathArguments.length)) {
		windowsService.open({ cli: envService.cliArgs, pathsToOpen: global.macOpenFiles }); // mac: open-file event received on startup
	} else {
		windowsService.open({ cli: envService.cliArgs, forceNewWindow: envService.cliArgs.openNewWindow, diffMode: envService.cliArgs.diffMode }); // default: read paths from cli
	}
}

function setupIPC(accessor: ServicesAccessor): TPromise<Server> {
	const logService = accessor.get(ILogService);
	const envService = accessor.get(IEnvironmentService);

	function setup(retry: boolean): TPromise<Server> {
		return serve(envService.mainIPCHandle).then(server => {
			if (platform.isMacintosh) {
				app.dock.show(); // dock might be hidden at this case due to a retry
			}

			return server;
		}, err => {
			if (err.code !== 'EADDRINUSE') {
				return TPromise.wrapError(err);
			}

			// Since we are the second instance, we do not want to show the dock
			if (platform.isMacintosh) {
				app.dock.hide();
			}

			// there's a running instance, let's connect to it
			return connect(envService.mainIPCHandle).then(
				client => {

					// Tests from CLI require to be the only instance currently (TODO@Ben support multiple instances and output)
					if (envService.isTestingFromCli) {
						const msg = 'Running extension tests from the command line is currently only supported if no other instance of Code is running.';
						console.error(msg);
						client.dispose();
						return TPromise.wrapError(msg);
					}

					logService.log('Sending env to running instance...');

					const channel = client.getChannel<ILaunchChannel>('launch');
					const service = new LaunchChannelClient(channel);

					return service.start(envService.cliArgs, process.env)
						.then(() => client.dispose())
						.then(() => TPromise.wrapError('Sent env to running instance. Terminating...'));
				},
				err => {
					if (!retry || platform.isWindows || err.code !== 'ECONNREFUSED') {
						return TPromise.wrapError(err);
					}

					// it happens on Linux and OS X that the pipe is left behind
					// let's delete it, since we can't connect to it
					// and the retry the whole thing
					try {
						fs.unlinkSync(envService.mainIPCHandle);
					} catch (e) {
						logService.log('Fatal error deleting obsolete instance handle', e);
						return TPromise.wrapError(e);
					}

					return setup(false);
				}
			);
		});
	}

	return setup(true);
}

// TODO: isolate
const services = new ServiceCollection();

services.set(IEnvironmentService, new SyncDescriptor(EnvService));
services.set(ILogService, new SyncDescriptor(MainLogService));
services.set(IWindowsService, new SyncDescriptor(WindowsManager));
services.set(ILifecycleService, new SyncDescriptor(LifecycleService));
services.set(IStorageService, new SyncDescriptor(StorageService));
services.set(IUpdateService, new SyncDescriptor(UpdateManager));
services.set(ISettingsService, new SyncDescriptor(SettingsManager));

const instantiationService = new InstantiationService(services);

interface IEnv {
	[key: string]: string;
}

function getUnixShellEnvironment(): TPromise<IEnv> {
	const promise = new TPromise((c, e) => {
		const runAsNode = process.env['ATOM_SHELL_INTERNAL_RUN_AS_NODE'];
		const noAttach = process.env['ELECTRON_NO_ATTACH_CONSOLE'];
		const mark = generateUuid().replace(/-/g, '').substr(0, 12);
		const regex = new RegExp(mark + '(.*)' + mark);

		const env = assign({}, process.env, {
			ATOM_SHELL_INTERNAL_RUN_AS_NODE: '1',
			ELECTRON_NO_ATTACH_CONSOLE: '1'
		});

		const command = `'${process.execPath}' -p '"${ mark }" + JSON.stringify(process.env) + "${ mark }"'`;
		const child = cp.spawn(process.env.SHELL, ['-ilc', command], {
			detached: true,
			stdio: ['ignore', 'pipe', process.stderr],
			env
		});

		const buffers: Buffer[] = [];
		child.on('error', () => c({}));
		child.stdout.on('data', b => buffers.push(b));

		child.on('close', (code: number, signal: any) => {
			if (code !== 0) {
				return e(new Error('Failed to get environment'));
			}

			const raw = Buffer.concat(buffers).toString('utf8');
			const match = regex.exec(raw);
			const rawStripped = match ? match[1] : '{}';

			try {
				const env = JSON.parse(rawStripped);

				if (runAsNode) {
					env['ATOM_SHELL_INTERNAL_RUN_AS_NODE'] = runAsNode;
				} else {
					delete env['ATOM_SHELL_INTERNAL_RUN_AS_NODE'];
				}

				if (noAttach) {
					env['ELECTRON_NO_ATTACH_CONSOLE'] = noAttach;
				} else {
					delete env['ELECTRON_NO_ATTACH_CONSOLE'];
				}

				c(env);
			} catch (err) {
				e(err);
			}
		});
	});

	// swallow errors
	return promise.then(null, () => ({}));
}

/**
 * We eed to get the environment from a user's shell.
 * This should only be done when Code itself is not launched
 * from within a shell.
 */
function getShellEnvironment(): TPromise<IEnv> {
	if (process.env['VSCODE_CLI'] === '1') {
		return TPromise.as({});
	}

	if (platform.isWindows) {
		return TPromise.as({});
	}

	return getUnixShellEnvironment();
}

/**
 * Returns the user environment necessary for all Code processes.
 * Such environment needs to be propagated to the renderer/shared
 * processes.
 */
function getEnvironment(): TPromise<IEnv> {
	return getShellEnvironment().then(shellEnv => {
		return instantiationService.invokeFunction(a => {
			const envService = a.get(IEnvironmentService);
			const instanceEnv = {
				VSCODE_PID: String(process.pid),
				VSCODE_IPC_HOOK: envService.mainIPCHandle,
				VSCODE_SHARED_IPC_HOOK: envService.sharedIPCHandle,
				VSCODE_NLS_CONFIG: process.env['VSCODE_NLS_CONFIG']
			};

			return assign({}, shellEnv, instanceEnv);
		});
	});
}

<<<<<<< HEAD
// On some platforms we need to manually read from the global environment variables
// and assign them to the process environment (e.g. when doubleclick app on Mac)
getEnvironment().then(env => {
	assign(process.env, env);

	return instantiationService.invokeFunction(a => a.get(IEnvironmentService).createPaths())
		.then(() => instantiationService.invokeFunction(setupIPC))
		.then(ipcServer => instantiationService.invokeFunction(main, ipcServer, env));
})
.done(null, err => instantiationService.invokeFunction(quit, err));
=======
		return instantiationService.invokeFunction(a => a.get(IEnvironmentService).createPaths())
			.then(() => instantiationService.invokeFunction(setupIPC))
			.then(mainIpcServer => instantiationService.invokeFunction(main, mainIpcServer, userEnv));
	})
	.done(null, err => instantiationService.invokeFunction(quit, err));
>>>>>>> 7ab8a18a
<|MERGE_RESOLUTION|>--- conflicted
+++ resolved
@@ -376,7 +376,6 @@
 	});
 }
 
-<<<<<<< HEAD
 // On some platforms we need to manually read from the global environment variables
 // and assign them to the process environment (e.g. when doubleclick app on Mac)
 getEnvironment().then(env => {
@@ -384,13 +383,6 @@
 
 	return instantiationService.invokeFunction(a => a.get(IEnvironmentService).createPaths())
 		.then(() => instantiationService.invokeFunction(setupIPC))
-		.then(ipcServer => instantiationService.invokeFunction(main, ipcServer, env));
+		.then(mainIpcServer => instantiationService.invokeFunction(main, mainIpcServer, env));
 })
-.done(null, err => instantiationService.invokeFunction(quit, err));
-=======
-		return instantiationService.invokeFunction(a => a.get(IEnvironmentService).createPaths())
-			.then(() => instantiationService.invokeFunction(setupIPC))
-			.then(mainIpcServer => instantiationService.invokeFunction(main, mainIpcServer, userEnv));
-	})
-	.done(null, err => instantiationService.invokeFunction(quit, err));
->>>>>>> 7ab8a18a
+.done(null, err => instantiationService.invokeFunction(quit, err));